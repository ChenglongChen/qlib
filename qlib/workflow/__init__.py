--- conflicted
+++ resolved
@@ -12,7 +12,6 @@
         self.current_uri = current_uri
 
     @contextmanager
-<<<<<<< HEAD
     def start(self, experiment_name):
         run = self.start_exp(experiment_name, self.current_uri)
         yield run
@@ -29,113 +28,12 @@
     
     def get_exp(self, experiment_id=None, experiment_name=None):
         return self.exp_manager.get_exp(experiment_id, experiment_name)
-=======
-    def start_exp(self, experiment_name=None, uri=None, project_path=None, artifact_location=None, nested=False):
-        raise NotImplementedError(f"Please implement the `start_exp` method.")
-
-    def search_runs(self, experiment_ids=None, filter_string='', run_view_type=1, max_results=100000, order_by=None):
-        raise NotImplementedError(f"Please implement the `search_runs` method.")
-
-    def get_exp(self, experiment_id):
-        raise NotImplementedError(f"Please implement the `get_exp` method.")
-
-    def get_exp_by_name(self, experiment_name):
-        raise NotImplementedError(f"Please implement the `get_exp_by_name` method.")
-
-    def create_exp(self, experiment_name, artifact_location=None):
-        raise NotImplementedError(f"Please implement the `create_exp` method.")
-
-    def set_exp(self, experiment_name):
-        raise NotImplementedError(f"Please implement the `set_exp` method.")
-
-    def delete_exp(self, experiment_id):
-        raise NotImplementedError(f"Please implement the `create_exp` method.")
-
-    def set_tracking_uri(self, uri):
-        raise NotImplementedError(f"Please implement the `set_tracking_uri` method.")
-
-    def get_tracking_uri(self):
-        raise NotImplementedError(f"Please implement the `get_tracking_uri` method.")
-
-    def get_recorder(self):
-        raise NotImplementedError(f"Please implement the `get_recorder` method.")
-
-    def save_object(self, name, data):
-        raise NotImplementedError(f"Please implement the `save_object` method.")
-
-    def save_objects(self, name_data_list):
-        raise NotImplementedError(f"Please implement the `save_objects` method.")
-
-    def load_object(self, name):
-        raise NotImplementedError(f"Please implement the `load_object` method.")
-
-    def log_param(self, key, value):
-        raise NotImplementedError(f"Please implement the `log_param` method.")
-
-    def log_params(self, params):
-        raise NotImplementedError(f"Please implement the `log_params` method.")
-
-    def log_metric(self, key, value, step=None):
-        raise NotImplementedError(f"Please implement the `log_metric` method.")
-
-    def log_metrics(self, metrics, step=None):
-        raise NotImplementedError(f"Please implement the `log_metrics` method.")
-
-    def set_tag(self, key, value):
-        raise NotImplementedError(f"Please implement the `set_tag` method.")
-
-    def set_tags(self, tags):
-        raise NotImplementedError(f"Please implement the `log_tags` method.")
-
-    def delete_tag(self, key):
-        raise NotImplementedError(f"Please implement the `delete_tag` method.")
-
-    def log_artifact(self, local_path, artifact_path=None):
-        raise NotImplementedError(f"Please implement the `log_artifact` method.")
-
-    def log_artifacts(self, local_dir, artifact_path=None):
-        raise NotImplementedError(f"Please implement the `log_artifacts` method.")
-
-    def get_artifact_uri(self, artifact_path=None):
-        raise NotImplementedError(f"Please implement the `get_artifact_uri` method.")
-
-class MLflowRecord(Record):
-    def __init__(self):
-        self.exp_manager = MLflowExpManager()
-
-    @contextmanager
-    def start_exp(self, experiment_name=None, uri=None, project_path=None, artifact_location=None, nested=False):
-        yield self.exp_manager.start_exp(experiment_name, uri, project_path, artifact_location, nested)
-
-    def search_runs(self, experiment_ids=None, filter_string='', run_view_type=1, max_results=100000, order_by=None):
-        return self.exp_manager.search_runs(experiment_ids, filter_string, run_view_type, max_results, order_by)
-
-    def get_exp(self, experiment_id):
-        return self.exp_manager.get_exp(experiment_id)
-
-    def get_exp_by_name(self, experiment_name):
-        return self.exp_manager.get_exp_by_name(experiment_name)
-
-    def create_exp(self, experiment_name, artifact_location=None):
-        self.exp_manager.create_exp(experiment_name, artifact_location)
-
-    def set_exp(self, experiment_name):
-        self.exp_manager.set_exp(experiment_name)
->>>>>>> a50c9008
 
     def delete_exp(self, experiment_id):
         self.exp_manager.delete_exp(experiment_id)
 
-<<<<<<< HEAD
     def get_uri(self, type):
         return self.exp_manager.get_uri(type)
-=======
-    def set_tracking_uri(self, uri):
-        self.exp_manager.set_tracking_uri(uri)
-
-    def get_tracking_uri(self):
-        return self.exp_manager.get_tracking_uri()
->>>>>>> a50c9008
 
     def get_recorder(self):
         return self.exp_manager.active_recorder
@@ -148,20 +46,10 @@
 
     def load_object(self, name):
         return self.exp_manager.active_recorder.load_object(name)
-<<<<<<< HEAD
-=======
-
-    def log_param(self, key, value):
-        self.exp_manager.active_recorder.log_param(key, value)
-
-    def log_params(self, params):
-        self.exp_manager.active_recorder.log_params(params)
->>>>>>> a50c9008
 
     def log_params(self, **kwargs):
         self.exp_manager.active_recorder.log_params(**kwargs)
 
-<<<<<<< HEAD
     def log_metrics(self, step=None, **kwargs):
         self.exp_manager.active_recorder.log_metrics(step, **kwargs)
     
@@ -170,28 +58,6 @@
 
     def delete_tag(self, key):
         self.exp_manager.active_recorder.delete_tag(key)
-=======
-    def log_metrics(self, metrics, step=None):
-        self.exp_manager.active_recorder.log_metrics(metrics, step)
-
-    def set_tag(self, key, value):
-        self.exp_manager.active_recorder.set_tag(key, value)
-
-    def set_tags(self, tags):
-        self.exp_manager.active_recorder.set_tags(tags)
-
-    def delete_tag(self, key):
-        self.exp_manager.active_recorder.delete_tag(key)
-
-    def log_artifact(self, local_path, artifact_path=None):
-        self.exp_manager.active_recorder.log_artifact(local_path, artifact_path)
-
-    def log_artifacts(self, local_dir, artifact_path=None):
-        self.exp_manager.active_recorder.log_artifacts(local_dir, artifact_path)
-
-    def get_artifact_uri(self, artifact_path=None):
-        return self.exp_manager.active_recorder.get_artifact_uri(artifact_path)
->>>>>>> a50c9008
 
 # global record
 R = Wrapper()